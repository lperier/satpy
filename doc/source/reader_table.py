--- conflicted
+++ resolved
@@ -39,20 +39,18 @@
     return row
 
 
-<<<<<<< HEAD
 def rst_table_header(name=None, header=None, header_rows=1, widths="auto", class_name="datatable"):
-=======
-def rst_table_header(name=None, header=None, header_rows=1, widths="auto"):  # noqa: D417
->>>>>>> 367016e2
     """Create header for rst table.
 
     Args:
         name (str): Name of the table
         header (list[str]): Column names
-        header-rows (int): Number of header rows
-        width (optional[list[int]]): Width of each column as a list. If not specified
+        header_rows (int): Number of header rows
+        widths (optional[list[int]]): Width of each column as a list. If not specified
             defaults to auto and will therefore determined by the backend
             (see <https://docutils.sourceforge.io/docs/ref/rst/directives.html#table>)
+        class_name (str): The CSS class name for the table. A corresponding js function should be in main.js in
+            in the "statis" directory.
 
     Returns:
         str
