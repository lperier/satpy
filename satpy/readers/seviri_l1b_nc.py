#!/usr/bin/env python
# -*- coding: utf-8 -*-
# Copyright (c) 2017-2019 Satpy developers
#
# This file is part of satpy.
#
# satpy is free software: you can redistribute it and/or modify it under the
# terms of the GNU General Public License as published by the Free Software
# Foundation, either version 3 of the License, or (at your option) any later
# version.
#
# satpy is distributed in the hope that it will be useful, but WITHOUT ANY
# WARRANTY; without even the implied warranty of MERCHANTABILITY or FITNESS FOR
# A PARTICULAR PURPOSE.  See the GNU General Public License for more details.
#
# You should have received a copy of the GNU General Public License along with
# satpy.  If not, see <http://www.gnu.org/licenses/>.
<<<<<<< HEAD
"""SEVIRI netcdf format reader.

Notes:
    When loading solar channels, this reader applies a correction for the
    Sun-Earth distance variation throughout the year - as recommended by
    the EUMETSAT document:
        'Conversion from radiances to reflectances for SEVIRI warm channels'
    In the unlikely situation that this correction is not required, it can be
    removed on a per-channel basis using the
    satpy.readers.utils.remove_earthsun_distance_correction(channel, utc_time)
    function.

References:
    - `MSG Level 1.5 Image Data Format Description`_
    - `Conversion from radiances to reflectances for SEVIRI warm channels`_

.. _MSG Level 1.5 Image Data Format Description:
    https://www-cdn.eumetsat.int/files/2020-05/pdf_ten_05105_msg_img_data.pdf

.. _Conversion from radiances to reflectances for SEVIRI warm channels:
    https://www-cdn.eumetsat.int/files/2020-04/pdf_msg_seviri_rad2refl.pdf

"""

from satpy.readers.file_handlers import BaseFileHandler
from satpy.readers.seviri_base import (SEVIRICalibrationHandler,
                                       CHANNEL_NAMES, CALIB, SATNUM)
from satpy.readers.eum_base import get_service_mode
=======
"""SEVIRI netcdf format reader."""

from satpy.readers.file_handlers import BaseFileHandler
from satpy.readers.seviri_base import (SEVIRICalibrationHandler,
                                       CHANNEL_NAMES, SATNUM)
>>>>>>> 45843de0
import xarray as xr

from satpy.readers._geos_area import get_area_definition, get_geos_area_naming
from satpy import CHUNK_SIZE

import datetime


class NCSEVIRIFileHandler(BaseFileHandler):
    """File handler for NC seviri files.

    **Calibration**

    See :mod:`satpy.readers.seviri_base`. Note that there is only one set of
    calibration coefficients available in the netCDF files and therefore there
    is no `calib_mode` argument.

    """

    def __init__(self, filename, filename_info, filetype_info,
                 ext_calib_coefs=None):
        """Init the file handler."""
        super(NCSEVIRIFileHandler, self).__init__(filename, filename_info, filetype_info)
        self.ext_calib_coefs = ext_calib_coefs or {}
        self.nc = None
        self.mda = {}
        self.reference = datetime.datetime(1958, 1, 1)
        self._read_file()

    @property
    def start_time(self):
        """Get the start time."""
        return self.deltaSt

    @property
    def end_time(self):
        """Get the end time."""
        return self.deltaEnd

    def _read_file(self):
        """Read the file."""
        if self.nc is None:

            self.nc = xr.open_dataset(self.filename,
                                      decode_cf=True,
                                      mask_and_scale=False,
                                      chunks=CHUNK_SIZE)

        # Obtain some area definition attributes
        equatorial_radius = (self.nc.attrs['equatorial_radius'] * 1000.)
        polar_radius = (self.nc.attrs['north_polar_radius'] * 1000 + self.nc.attrs['south_polar_radius'] * 1000) * 0.5
        ssp_lon = self.nc.attrs['longitude_of_SSP']
        self.mda['projection_parameters'] = {'a': equatorial_radius,
                                             'b': polar_radius,
                                             'h': 35785831.00,
                                             'ssp_longitude': ssp_lon}

        self.mda['number_of_lines'] = int(self.nc.dims['num_rows_vis_ir'])
        self.mda['number_of_columns'] = int(self.nc.dims['num_columns_vis_ir'])

        self.mda['hrv_number_of_lines'] = int(self.nc.dims['num_rows_hrv'])
        self.mda['hrv_number_of_columns'] = int(self.nc.dims['num_columns_hrv'])

        self.deltaSt = self.reference + datetime.timedelta(
            days=int(self.nc.attrs['true_repeat_cycle_start_day']),
            milliseconds=int(self.nc.attrs['true_repeat_cycle_start_mi_sec']))

        self.deltaEnd = self.reference + datetime.timedelta(
            days=int(self.nc.attrs['planned_repeat_cycle_end_day']),
            milliseconds=int(self.nc.attrs['planned_repeat_cycle_end_mi_sec']))

        self.north = int(self.nc.attrs['north_most_line'])
        self.east = int(self.nc.attrs['east_most_pixel'])
        self.west = int(self.nc.attrs['west_most_pixel'])
        self.south = int(self.nc.attrs['south_most_line'])

    def get_dataset(self, dataset_id, dataset_info):
        """Get the dataset."""
        channel = dataset_id['name']

        if (channel == 'HRV'):
            self.nc = self.nc.rename({'num_columns_hrv': 'x', 'num_rows_hrv': 'y'})
        else:
            # the first channel of a composite will rename the dimension variable
            # but the later channels will raise a value error as its already been renamed
            # we can just ignore these exceptions
            try:
                self.nc = self.nc.rename({'num_columns_vis_ir': 'x', 'num_rows_vis_ir': 'y'})
            except ValueError:
                pass

        dataset = self.nc[dataset_info['nc_key']]
        dataset.attrs.update(dataset_info)
        self.platform_id = int(self.nc.attrs['satellite_id'])

        # Correct for the scan line order
        dataset = dataset.sel(y=slice(None, None, -1))

        # Calibrate the data as needed
        dataset = self.calibrate(dataset, dataset_id)

        # Update dataset attributes
        dataset.attrs.update(self.nc[dataset_info['nc_key']].attrs)
        dataset.attrs.update(dataset_info)
        dataset.attrs['platform_name'] = "Meteosat-" + SATNUM[self.platform_id]
        dataset.attrs['sensor'] = 'seviri'
        dataset.attrs['orbital_parameters'] = {
            'projection_longitude': self.mda['projection_parameters']['ssp_longitude'],
            'projection_latitude': 0.,
            'projection_altitude': self.mda['projection_parameters']['h']}

        # remove attributes from original file which don't apply anymore
        strip_attrs = ["comment", "long_name", "nc_key", "scale_factor", "add_offset", "valid_min", "valid_max"]
        for a in strip_attrs:
            dataset.attrs.pop(a)

        return dataset

    def calibrate(self, dataset, dataset_id):
        """Calibrate the data."""
        channel = dataset_id['name']
        calibration = dataset_id['calibration']

        if dataset_id['calibration'] == 'counts':
            dataset.attrs['_FillValue'] = 0

        calib = SEVIRICalibrationHandler(
            platform_id=int(self.platform_id),
            channel_name=channel,
            coefs=self._get_calib_coefs(dataset, channel),
            calib_mode='NOMINAL',
            scan_time=self.start_time
        )

        return calib.calibrate(dataset, calibration)

    def _get_calib_coefs(self, dataset, channel):
        """Get coefficients for calibration from counts to radiance."""
        band_idx = list(CHANNEL_NAMES.values()).index(channel)
        offset = dataset.attrs['add_offset'].astype('float32')
        gain = dataset.attrs['scale_factor'].astype('float32')
        # Only one calibration available here
        return {
            'coefs': {
                'NOMINAL': {
                    'gain': gain,
                    'offset': offset
                },
                'EXTERNAL': self.ext_calib_coefs.get(channel, {})
            },
            'radiance_type': self.nc['planned_chan_processing'].values[band_idx]
        }

    def get_area_def(self, dataset_id):
        """Get the area def.

        Note that the AreaDefinition area extents returned by this function for NetCDF data will be slightly
        different compared to the area extents returned by the SEVIRI HRIT reader.
        This is due to slightly different pixel size values when calculated using the data available in the files. E.g.
        for the 3 km grid:

        ``NetCDF:  self.nc.attrs['vis_ir_column_dir_grid_step'] == 3000.4031658172607``
        ``HRIT: np.deg2rad(2.**16 / pdict['lfac']) * pdict['h'] == 3000.4032785810186``

        This results in the Native 3 km full-disk area extents being approx. 20 cm shorter in each direction.

        The method for calculating the area extents used by the HRIT reader (CFAC/LFAC mechanism) keeps the
        highest level of numeric precision and is used as reference by EUM. For this reason, the standard area
        definitions defined in the `areas.yaml` file correspond to the HRIT ones.

        """
        pdict = {}
        pdict['a'] = self.mda['projection_parameters']['a']
        pdict['b'] = self.mda['projection_parameters']['b']
        pdict['h'] = self.mda['projection_parameters']['h']
        pdict['ssp_lon'] = self.mda['projection_parameters']['ssp_longitude']

        area_naming_input_dict = {'platform_name': 'msg',
                                  'instrument_name': 'seviri',
                                  'resolution': int(dataset_id['resolution'])
                                  }
        area_naming = get_geos_area_naming({**area_naming_input_dict,
                                            **get_service_mode('seviri', pdict['ssp_lon'])})

        if dataset_id['name'] == 'HRV':
            pdict['nlines'] = self.mda['hrv_number_of_lines']
            pdict['ncols'] = self.mda['hrv_number_of_columns']
            pdict['a_name'] = area_naming['area_id']
            pdict['a_desc'] = area_naming['description']
            pdict['p_id'] = area_naming['proj_id']
        else:
            pdict['nlines'] = self.mda['number_of_lines']
            pdict['ncols'] = self.mda['number_of_columns']
            pdict['a_name'] = area_naming['area_id']
            pdict['a_desc'] = area_naming['description']
            pdict['p_id'] = area_naming['proj_id']

        area = get_area_definition(pdict, self.get_area_extent(dataset_id))

        return area

    def get_area_extent(self, dsid):
        """Get the area extent."""
        # following calculations assume grid origin is south-east corner
        # section 7.2.4 of MSG Level 1.5 Image Data Format Description
        origins = {0: 'NW', 1: 'SW', 2: 'SE', 3: 'NE'}
        grid_origin = self.nc.attrs['vis_ir_grid_origin']
        grid_origin = int(grid_origin, 16)
        if grid_origin != 2:
            raise NotImplementedError(
                'Grid origin not supported number: {}, {} corner'
                .format(grid_origin, origins[grid_origin])
            )

        center_point = 3712/2

        column_step = self.nc.attrs['vis_ir_column_dir_grid_step'] * 1000.0

        line_step = self.nc.attrs['vis_ir_line_dir_grid_step'] * 1000.0

        # check for Earth model as this affects the north-south and
        # west-east offsets
        # section 3.1.4.2 of MSG Level 1.5 Image Data Format Description
        earth_model = int(self.nc.attrs['type_of_earth_model'], 16)
        if earth_model == 2:
            ns_offset = 0  # north +ve
            we_offset = 0  # west +ve
        elif earth_model == 1:
            ns_offset = -0.5  # north +ve
            we_offset = 0.5  # west +ve
        else:
            raise NotImplementedError(
                'unrecognised earth model: {}'.format(earth_model)
            )
        # section 3.1.5 of MSG Level 1.5 Image Data Format Description
        ll_c = (center_point - self.west - 0.5 + we_offset) * column_step
        ll_l = (self.south - center_point - 0.5 + ns_offset) * line_step
        ur_c = (center_point - self.east + 0.5 + we_offset) * column_step
        ur_l = (self.north - center_point + 0.5 + ns_offset) * line_step
        area_extent = (ll_c, ll_l, ur_c, ur_l)

        return area_extent


class NCSEVIRIHRVFileHandler(BaseFileHandler, SEVIRICalibrationHandler):
    """HRV filehandler."""

    pass<|MERGE_RESOLUTION|>--- conflicted
+++ resolved
@@ -15,42 +15,12 @@
 #
 # You should have received a copy of the GNU General Public License along with
 # satpy.  If not, see <http://www.gnu.org/licenses/>.
-<<<<<<< HEAD
-"""SEVIRI netcdf format reader.
-
-Notes:
-    When loading solar channels, this reader applies a correction for the
-    Sun-Earth distance variation throughout the year - as recommended by
-    the EUMETSAT document:
-        'Conversion from radiances to reflectances for SEVIRI warm channels'
-    In the unlikely situation that this correction is not required, it can be
-    removed on a per-channel basis using the
-    satpy.readers.utils.remove_earthsun_distance_correction(channel, utc_time)
-    function.
-
-References:
-    - `MSG Level 1.5 Image Data Format Description`_
-    - `Conversion from radiances to reflectances for SEVIRI warm channels`_
-
-.. _MSG Level 1.5 Image Data Format Description:
-    https://www-cdn.eumetsat.int/files/2020-05/pdf_ten_05105_msg_img_data.pdf
-
-.. _Conversion from radiances to reflectances for SEVIRI warm channels:
-    https://www-cdn.eumetsat.int/files/2020-04/pdf_msg_seviri_rad2refl.pdf
-
-"""
-
-from satpy.readers.file_handlers import BaseFileHandler
-from satpy.readers.seviri_base import (SEVIRICalibrationHandler,
-                                       CHANNEL_NAMES, CALIB, SATNUM)
-from satpy.readers.eum_base import get_service_mode
-=======
 """SEVIRI netcdf format reader."""
 
 from satpy.readers.file_handlers import BaseFileHandler
 from satpy.readers.seviri_base import (SEVIRICalibrationHandler,
                                        CHANNEL_NAMES, SATNUM)
->>>>>>> 45843de0
+from satpy.readers.eum_base import get_service_mode
 import xarray as xr
 
 from satpy.readers._geos_area import get_area_definition, get_geos_area_naming
