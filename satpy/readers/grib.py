--- conflicted
+++ resolved
@@ -44,17 +44,10 @@
 
 
 class GRIBFileHandler(BaseFileHandler):
-<<<<<<< HEAD
     """Generic GRIB file handler."""
 
     def __init__(self, filename, filename_info, filetype_info):
         """Open grib file and do initial message parsing."""
-=======
-    """File handler for grib files."""
-
-    def __init__(self, filename, filename_info, filetype_info):
-        """Init the file handler."""
->>>>>>> 1612d849
         super(GRIBFileHandler, self).__init__(filename, filename_info, filetype_info)
 
         self._msg_datasets = {}
@@ -234,11 +227,7 @@
             raise RuntimeError("Unknown GRIB projection information")
 
     def get_metadata(self, msg, ds_info):
-<<<<<<< HEAD
-        """Get data metadata."""
-=======
         """Get metadata."""
->>>>>>> 1612d849
         model_time = self._convert_datetime(msg, 'dataDate',
                                             'dataTime')
         start_time = self._convert_datetime(msg, 'validityDate',
