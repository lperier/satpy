#!/usr/bin/env python
# -*- coding: utf-8 -*-
# Copyright (c) 2010-2017 Satpy developers
#
# This file is part of satpy.
#
# satpy is free software: you can redistribute it and/or modify it under the
# terms of the GNU General Public License as published by the Free Software
# Foundation, either version 3 of the License, or (at your option) any later
# version.
#
# satpy is distributed in the hope that it will be useful, but WITHOUT ANY
# WARRANTY; without even the implied warranty of MERCHANTABILITY or FITNESS FOR
# A PARTICULAR PURPOSE.  See the GNU General Public License for more details.
#
# You should have received a copy of the GNU General Public License along with
# satpy.  If not, see <http://www.gnu.org/licenses/>.

"""Modis level 1b hdf-eos format reader.

Introduction
------------

The ``modis_l1b`` reader reads and calibrates Modis L1 image data in hdf-eos format. Files often have
a pattern similar to the following one:

.. parsed-literal::

    M[O/Y]D02[1/H/Q]KM.A[date].[time].[collection].[processing_time].hdf

Other patterns where "collection" and/or "proccessing_time" are missing might also work
(see the readers yaml file for details). Geolocation files (MOD03) are also supported.
The IMAPP direct broadcast naming format is also supported with names like:
``a1.12226.1846.1000m.hdf``.

Saturation Handling
-------------------

Band 2 of the MODIS sensor is available in 250m, 500m, and 1km resolutions.
The band data may include a special fill value to indicate when the detector
was saturated in the 250m version of the data. When the data is aggregated to
coarser resolutions this saturation fill value is converted to a
"can't aggregate" fill value. By default, Satpy will replace these fill values
with NaN to indicate they are invalid. This is typically undesired when
generating images for the data as they appear as "holes" in bright clouds.
To control this the keyword argument ``mask_saturated`` can be passed and set
to ``False`` to set these two fill values to the maximum valid value.

.. code-block:: python

    scene = satpy.Scene(filenames=filenames,
                        reader='modis_l1b',
                        reader_kwargs={'mask_saturated': False})
    scene.load(['2'])

Note that the saturation fill value can appear in other bands (ex. bands 7-19)
in addition to band 2. Also, the "can't aggregate" fill value is a generic
"catch all" for any problems encountered when aggregating high resolution bands
to lower resolutions. Filling this with the max valid value could replace
non-saturated invalid pixels with valid values.

Geolocation files
-----------------

For the 1km data (mod021km) geolocation files (mod03) are optional. If not given to the reader
1km geolocations will be interpolated from the 5km geolocation contained within the file.

For the 500m and 250m data geolocation files are needed.


References:
    - Modis gelocation description: http://www.icare.univ-lille1.fr/wiki/index.php/MODIS_geolocation
"""
import logging

import numpy as np
import xarray as xr

from satpy.readers.hdf4_utils import from_sds
from satpy.readers.hdfeos_base import HDFEOSBaseFileReader, HDFEOSGeoReader

logger = logging.getLogger(__name__)


class HDFEOSBandReader(HDFEOSBaseFileReader):
    """Handler for the regular band channels."""

    res = {"1": 1000,
           "Q": 250,
           "H": 500}

    res_to_possible_variable_names = {
        1000: ["EV_250_Aggr1km_RefSB",
               "EV_500_Aggr1km_RefSB",
               "EV_1KM_RefSB",
               "EV_1KM_Emissive"],
        500: ["EV_250_Aggr500_RefSB",
              "EV_500_RefSB"],
        250: ["EV_250_RefSB"],
    }

    def __init__(self, filename, filename_info, filetype_info, mask_saturated=True, **kwargs):
        """Init the file handler."""
        super().__init__(filename, filename_info, filetype_info, **kwargs)
        self._mask_saturated = mask_saturated

        ds = self.metadata["INVENTORYMETADATA"][
            "COLLECTIONDESCRIPTIONCLASS"]["SHORTNAME"]["VALUE"]
        self.resolution = self.res[ds[-3]]

    def get_dataset(self, key, info):
        """Read data from file and return the corresponding projectables."""
        if self.resolution != key["resolution"]:
            return
        var_name, band_index = self._get_band_variable_name_and_index(key["name"])
        subdata = self.sd.select(var_name)
        var_attrs = subdata.attributes()
        uncertainty = self.sd.select(var_name + "_Uncert_Indexes")
<<<<<<< HEAD
        array = xr.DataArray(from_sds(subdata, chunks=CHUNK_SIZE)[band_index, :, :],
                             dims=["y", "x"]).astype(np.float32)
        valid_range = var_attrs["valid_range"]
=======
        chunks = self._chunks_for_variable(subdata)
        array = xr.DataArray(from_sds(subdata, chunks=chunks)[band_index, :, :],
                             dims=['y', 'x']).astype(np.float32)
        valid_range = var_attrs['valid_range']
>>>>>>> bc32c943
        valid_min = np.float32(valid_range[0])
        valid_max = np.float32(valid_range[1])
        if not self._mask_saturated:
            array = self._fill_saturated(array, valid_max)
        array = self._mask_invalid(array, valid_min, valid_max)
        array = self._mask_uncertain_pixels(array, uncertainty, band_index)
        projectable = self._calibrate_data(key, info, array, var_attrs, band_index)

        # if ((platform_name == 'Aqua' and key['name'] in ["6", "27", "36"]) or
        #         (platform_name == 'Terra' and key['name'] in ["29"])):
        #     height, width = projectable.shape
        #     row_indices = projectable.mask.sum(1) == width
        #     if row_indices.sum() != height:
        #         projectable.mask[row_indices, :] = True

        # Get the orbit number
        # if not satscene.orbit:
        #     mda = self.data.attributes()["CoreMetadata.0"]
        #     orbit_idx = mda.index("ORBITNUMBER")
        #     satscene.orbit = mda[orbit_idx + 111:orbit_idx + 116]

        # Trimming out dead sensor lines (detectors) on terra:
        # (in addition channel 27, 30, 34, 35, and 36 are nosiy)
        # if satscene.satname == "terra":
        #     for band in ["29"]:
        #         if not satscene[band].is_loaded() or satscene[band].data.mask.all():
        #             continue
        #         width = satscene[band].data.shape[1]
        #         height = satscene[band].data.shape[0]
        #         indices = satscene[band].data.mask.sum(1) < width
        #         if indices.sum() == height:
        #             continue
        #         satscene[band] = satscene[band].data[indices, :]
        #         satscene[band].area = geometry.SwathDefinition(
        #             lons=satscene[band].area.lons[indices, :],
        #             lats=satscene[band].area.lats[indices, :])
        self._add_satpy_metadata(key, projectable)
        return projectable

    def _get_band_variable_name_and_index(self, band_name):
        variable_names = self.res_to_possible_variable_names[self.resolution]
        for variable_name in variable_names:
            subdata = self.sd.select(variable_name)
            var_attrs = subdata.attributes()
            try:
                band_index = self._get_band_index(var_attrs, band_name)
            except ValueError:
                # can't find band in list of bands
                continue
            return variable_name, band_index

    def _get_band_index(self, var_attrs, band_name):
        """Get the relative indices of the desired channel."""
        band_names = var_attrs["band_names"].split(",")
        index = band_names.index(band_name)
        return index

    def _fill_saturated(self, array, valid_max):
        """Replace saturation-related values with max reflectance.

        If the file handler was created with ``mask_saturated`` set to
        ``True`` then all invalid/fill values are set to NaN. If ``False``
        then the fill values 65528 and 65533 are set to the maximum valid
        value. These values correspond to "can't aggregate" and "saturation".

        Fill values:

        * 65535 Fill Value (includes reflective band data at night mode
          and completely missing L1A scans)
        * 65534 L1A DN is missing within a scan
        * 65533 Detector is saturated
        * 65532 Cannot compute zero point DN, e.g., SV is saturated
        * 65531 Detector is dead (see comments below)
        * 65530 RSB dn** below the minimum of the scaling range
        * 65529 TEB radiance or RSB dn exceeds the maximum of the scaling range
        * 65528 Aggregation algorithm failure
        * 65527 Rotation of Earth view Sector from nominal science collection position
        * 65526 Calibration coefficient b1 could not be computed
        * 65525 Subframe is dead
        * 65524 Both sides of the PCLW electronics on simultaneously
        * 65501 - 65523 (reserved for future use)
        * 65500 NAD closed upper limit

        """
        return array.where((array != 65533) & (array != 65528), valid_max)

    def _mask_invalid(self, array, valid_min, valid_max):
        """Replace fill values with NaN."""
        return array.where((array >= valid_min) & (array <= valid_max))

    def _mask_uncertain_pixels(self, array, uncertainty, band_index):
        if not self._mask_saturated:
            return array
        uncertainty_chunks = self._chunks_for_variable(uncertainty)
        band_uncertainty = from_sds(uncertainty, chunks=uncertainty_chunks)[band_index, :, :]
        array = array.where(band_uncertainty < 15)
        return array

    def _calibrate_data(self, key, info, array, var_attrs, index):
        if key["calibration"] == "brightness_temperature":
            projectable = calibrate_bt(array, var_attrs, index, key["name"])
            info.setdefault("units", "K")
            info.setdefault("standard_name", "toa_brightness_temperature")
        elif key["calibration"] == "reflectance":
            projectable = calibrate_refl(array, var_attrs, index)
            info.setdefault("units", "%")
            info.setdefault("standard_name",
                            "toa_bidirectional_reflectance")
        elif key["calibration"] == "radiance":
            projectable = calibrate_radiance(array, var_attrs, index)
            info.setdefault("units", var_attrs.get("radiance_units"))
            info.setdefault("standard_name",
                            "toa_outgoing_radiance_per_unit_wavelength")
        elif key["calibration"] == "counts":
            projectable = calibrate_counts(array, var_attrs, index)
            info.setdefault("units", "counts")
            info.setdefault("standard_name", "counts")  # made up
        else:
            raise ValueError("Unknown calibration for "
                             "key: {}".format(key))
        projectable.attrs = info
        return projectable


class MixedHDFEOSReader(HDFEOSGeoReader, HDFEOSBandReader):
    """A file handler for the files that have both regular bands and geographical information in them."""

    def __init__(self, filename, filename_info, filetype_info, **kwargs):
        """Init the file handler."""
        HDFEOSGeoReader.__init__(self, filename, filename_info, filetype_info, **kwargs)
        HDFEOSBandReader.__init__(self, filename, filename_info, filetype_info, **kwargs)

    def get_dataset(self, key, info):
        """Get the dataset."""
        if key["name"] in HDFEOSGeoReader.DATASET_NAMES:
            return HDFEOSGeoReader.get_dataset(self, key, info)
        return HDFEOSBandReader.get_dataset(self, key, info)


def calibrate_counts(array, attributes, index):
    """Calibration for counts channels."""
    offset = np.float32(attributes["corrected_counts_offsets"][index])
    scale = np.float32(attributes["corrected_counts_scales"][index])
    array = (array - offset) * scale
    return array


def calibrate_radiance(array, attributes, index):
    """Calibration for radiance channels."""
    offset = np.float32(attributes["radiance_offsets"][index])
    scale = np.float32(attributes["radiance_scales"][index])
    array = (array - offset) * scale
    return array


def calibrate_refl(array, attributes, index):
    """Calibration for reflective channels."""
    offset = np.float32(attributes["reflectance_offsets"][index])
    scale = np.float32(attributes["reflectance_scales"][index])
    # convert to reflectance and convert from 1 to %
    array = (array - offset) * scale * 100
    return array


def calibrate_bt(array, attributes, index, band_name):
    """Calibration for the emissive channels."""
    offset = np.float32(attributes["radiance_offsets"][index])
    scale = np.float32(attributes["radiance_scales"][index])

    array = (array - offset) * scale

    # Planck constant (Joule second)
    h__ = np.float32(6.6260755e-34)

    # Speed of light in vacuum (meters per second)
    c__ = np.float32(2.9979246e+8)

    # Boltzmann constant (Joules per Kelvin)
    k__ = np.float32(1.380658e-23)

    # Derived constants
    c_1 = 2 * h__ * c__ * c__
    c_2 = (h__ * c__) / k__

    # Effective central wavenumber (inverse centimeters)
    cwn = np.array([
        2.641775E+3, 2.505277E+3, 2.518028E+3, 2.465428E+3,
        2.235815E+3, 2.200346E+3, 1.477967E+3, 1.362737E+3,
        1.173190E+3, 1.027715E+3, 9.080884E+2, 8.315399E+2,
        7.483394E+2, 7.308963E+2, 7.188681E+2, 7.045367E+2],
        dtype=np.float32)

    # Temperature correction slope (no units)
    tcs = np.array([
        9.993411E-1, 9.998646E-1, 9.998584E-1, 9.998682E-1,
        9.998819E-1, 9.998845E-1, 9.994877E-1, 9.994918E-1,
        9.995495E-1, 9.997398E-1, 9.995608E-1, 9.997256E-1,
        9.999160E-1, 9.999167E-1, 9.999191E-1, 9.999281E-1],
        dtype=np.float32)

    # Temperature correction intercept (Kelvin)
    tci = np.array([
        4.770532E-1, 9.262664E-2, 9.757996E-2, 8.929242E-2,
        7.310901E-2, 7.060415E-2, 2.204921E-1, 2.046087E-1,
        1.599191E-1, 8.253401E-2, 1.302699E-1, 7.181833E-2,
        1.972608E-2, 1.913568E-2, 1.817817E-2, 1.583042E-2],
        dtype=np.float32)

    # Transfer wavenumber [cm^(-1)] to wavelength [m]
    cwn = 1. / (cwn * 100)

    # Some versions of the modis files do not contain all the bands.
    emmissive_channels = ["20", "21", "22", "23", "24", "25", "27", "28", "29",
                          "30", "31", "32", "33", "34", "35", "36"]
    global_index = emmissive_channels.index(band_name)

    cwn = cwn[global_index]
    tcs = tcs[global_index]
    tci = tci[global_index]
    array = c_2 / (cwn * np.log(c_1 / (1000000 * array * cwn ** 5) + 1))
    array = (array - tci) / tcs
    return array<|MERGE_RESOLUTION|>--- conflicted
+++ resolved
@@ -116,16 +116,10 @@
         subdata = self.sd.select(var_name)
         var_attrs = subdata.attributes()
         uncertainty = self.sd.select(var_name + "_Uncert_Indexes")
-<<<<<<< HEAD
-        array = xr.DataArray(from_sds(subdata, chunks=CHUNK_SIZE)[band_index, :, :],
+        chunks = self._chunks_for_variable(subdata)
+        array = xr.DataArray(from_sds(subdata, chunks=chunks)[band_index, :, :],
                              dims=["y", "x"]).astype(np.float32)
         valid_range = var_attrs["valid_range"]
-=======
-        chunks = self._chunks_for_variable(subdata)
-        array = xr.DataArray(from_sds(subdata, chunks=chunks)[band_index, :, :],
-                             dims=['y', 'x']).astype(np.float32)
-        valid_range = var_attrs['valid_range']
->>>>>>> bc32c943
         valid_min = np.float32(valid_range[0])
         valid_max = np.float32(valid_range[1])
         if not self._mask_saturated:
