--- conflicted
+++ resolved
@@ -59,11 +59,7 @@
 
         r = c02[::2, ::2]
         b = c01
-<<<<<<< HEAD
-	r.coords['x'] = b.coords['x']
-=======
         r.coords['x'] = b.coords['x']
->>>>>>> ce5c3e9b
         r.coords['y'] = b.coords['y']
         r.data = r.data.rechunk(b.chunks)
         g = simulated_green(c01, c02, c03)
