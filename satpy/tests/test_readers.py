#!/usr/bin/env python
# -*- coding: utf-8 -*-
# Copyright (c) 2019, 2022, 2023 Satpy developers
#
# This file is part of satpy.
#
# satpy is free software: you can redistribute it and/or modify it under the
# terms of the GNU General Public License as published by the Free Software
# Foundation, either version 3 of the License, or (at your option) any later
# version.
#
# satpy is distributed in the hope that it will be useful, but WITHOUT ANY
# WARRANTY; without even the implied warranty of MERCHANTABILITY or FITNESS FOR
# A PARTICULAR PURPOSE.  See the GNU General Public License for more details.
#
# You should have received a copy of the GNU General Public License along with
# satpy.  If not, see <http://www.gnu.org/licenses/>.

"""Test classes and functions in the readers/__init__.py module."""

import builtins
import contextlib
import datetime as dt
import os
import sys
import unittest
import warnings
from pathlib import Path
from typing import Iterator
from unittest import mock

import numpy as np
import pytest
import xarray as xr
from pytest_lazy_fixtures import lf as lazy_fixture

from satpy.dataset.data_dict import get_key
from satpy.dataset.dataid import DataID, ModifierTuple, WavelengthRange
from satpy.readers import FSFile, find_files_and_readers, open_file_or_filename

# NOTE:
# The following fixtures are not defined in this file, but are used and injected by Pytest:
# - monkeypatch
# - tmp_path

# clear the config dir environment variable so it doesn't interfere
os.environ.pop("PPP_CONFIG_DIR", None)
os.environ.pop("SATPY_CONFIG_PATH", None)

local_id_keys_config = {"name": {
    "required": True,
},
    "wavelength": {
    "type": WavelengthRange,
},
    "resolution": None,
    "calibration": {
    "enum": [
        "reflectance",
        "brightness_temperature",
        "radiance",
        "counts"
    ]
},
    "polarization": None,
    "level": None,
    "modifiers": {
    "required": True,
    "default": ModifierTuple(),
    "type": ModifierTuple,
},
}

real_import = builtins.__import__


@pytest.fixture()
def viirs_file(tmp_path, monkeypatch):
    """Create a dummy viirs file."""
    filename = "SVI01_npp_d20120225_t1801245_e1802487_b01708_c20120226002130255476_noaa_ops.h5"

    monkeypatch.chdir(tmp_path)
    # touch the file so it exists on disk
    open(filename, "w").close()
    return filename


@pytest.fixture()
def atms_file(tmp_path, monkeypatch):
    """Create a dummy atms file."""
    filename = "SATMS_j01_d20221220_t0910240_e0921356_b26361_c20221220100456348770_cspp_dev.h5"

    monkeypatch.chdir(tmp_path)
    # touch the file so it exists on disk
    open(filename, "w").close()
    return filename


def make_dataid(**items):
    """Make a data id."""
    return DataID(local_id_keys_config, **items)


class TestDatasetDict(unittest.TestCase):
    """Test DatasetDict and its methods."""

    def setUp(self):
        """Create a test DatasetDict."""
        from satpy import DatasetDict
        self.regular_dict = regular_dict = {
            make_dataid(name="test",
                        wavelength=(0, 0.5, 1),
                        resolution=1000): "1",
            make_dataid(name="testh",
                        wavelength=(0, 0.5, 1),
                        resolution=500): "1h",
            make_dataid(name="test2",
                        wavelength=(1, 1.5, 2),
                        resolution=1000): "2",
            make_dataid(name="test3",
                        wavelength=(1.2, 1.7, 2.2),
                        resolution=1000): "3",
            make_dataid(name="test4",
                        calibration="radiance",
                        polarization="V"): "4rad",
            make_dataid(name="test4",
                        calibration="reflectance",
                        polarization="H"): "4refl",
            make_dataid(name="test5",
                        modifiers=("mod1", "mod2")): "5_2mod",
            make_dataid(name="test5",
                        modifiers=("mod2",)): "5_1mod",
            make_dataid(name="test6", level=100): "6_100",
            make_dataid(name="test6", level=200): "6_200",
        }
        self.test_dict = DatasetDict(regular_dict)

    def test_init_noargs(self):
        """Test DatasetDict init with no arguments."""
        from satpy import DatasetDict
        d = DatasetDict()
        assert isinstance(d, dict)

    def test_init_dict(self):
        """Test DatasetDict init with a regular dict argument."""
        from satpy import DatasetDict
        regular_dict = {make_dataid(name="test", wavelength=(0, 0.5, 1)): "1", }
        d = DatasetDict(regular_dict)
        assert d == regular_dict

    def test_getitem(self):
        """Test DatasetDict getitem with different arguments."""
        from satpy.tests.utils import make_dsq
        d = self.test_dict
        # access by name
        assert d["test"] == "1"
        # access by exact wavelength
        assert d[1.5] == "2"
        # access by near wavelength
        assert d[1.55] == "2"
        # access by near wavelength of another dataset
        assert d[1.65] == "3"
        # access by name with multiple levels
        assert d["test6"] == "6_100"

        assert d[make_dsq(wavelength=1.5)] == "2"
        assert d[make_dsq(wavelength=0.5, resolution=1000)] == "1"
        assert d[make_dsq(wavelength=0.5, resolution=500)] == "1h"
        assert d[make_dsq(name="test6", level=100)] == "6_100"
        assert d[make_dsq(name="test6", level=200)] == "6_200"

        # higher resolution is returned
        assert d[0.5] == "1h"
        assert d["test4"] == "4refl"
        assert d[make_dataid(name="test4", calibration="radiance")] == "4rad"
        with pytest.raises(KeyError):
            d.getitem("1h")

        # test with full tuple
        assert d[make_dsq(name="test", wavelength=(0, 0.5, 1), resolution=1000)] == "1"

    def test_get_key(self):
        """Test 'get_key' special functions."""
        from satpy.dataset import DataQuery
        d = self.test_dict
        res1 = get_key(make_dataid(name="test4"), d, calibration="radiance")
        res2 = get_key(make_dataid(name="test4"), d, calibration="radiance",
                       num_results=0)
        res3 = get_key(make_dataid(name="test4"), d, calibration="radiance",
                       num_results=3)
        assert len(res2) == 1
        assert len(res3) == 1
        res2 = res2[0]
        res3 = res3[0]
        assert res1 == res2
        assert res1 == res3
        res1 = get_key("test4", d, query=DataQuery(polarization="V"))
        assert res1 == make_dataid(name="test4", calibration="radiance", polarization="V")

        res1 = get_key(0.5, d, query=DataQuery(resolution=500))
        assert res1 == make_dataid(name="testh", wavelength=(0, 0.5, 1), resolution=500)

        res1 = get_key("test6", d, query=DataQuery(level=100))
        assert res1 == make_dataid(name="test6", level=100)

        res1 = get_key("test5", d)
        res2 = get_key("test5", d, query=DataQuery(modifiers=("mod2",)))
        res3 = get_key("test5", d, query=DataQuery(modifiers=("mod1", "mod2",)))
        assert res1 == make_dataid(name="test5", modifiers=("mod2",))
        assert res1 == res2
        assert res1 != res3

        # more than 1 result when default is to ask for 1 result
        with pytest.raises(KeyError):
            get_key("test4", d, best=False)

    def test_contains(self):
        """Test DatasetDict contains method."""
        d = self.test_dict
        assert "test" in d
        assert not d.contains("test")
        assert "test_bad" not in d
        assert 0.5 in d
        assert not d.contains(0.5)
        assert 1.5 in d
        assert 1.55 in d
        assert 1.65 in d
        assert make_dataid(name="test4", calibration="radiance") in d
        assert "test4" in d

    def test_keys(self):
        """Test keys method of DatasetDict."""
        from satpy.tests.utils import DataID
        d = self.test_dict
        assert len(d.keys()) == len(self.regular_dict.keys())
        assert all(isinstance(x, DataID) for x in d.keys())
        name_keys = d.keys(names=True)
        assert sorted(set(name_keys))[:4] == ["test", "test2", "test3", "test4"]
        wl_keys = tuple(d.keys(wavelengths=True))
        assert (0, 0.5, 1) in wl_keys
        assert (1, 1.5, 2, "µm") in wl_keys
        assert (1.2, 1.7, 2.2, "µm") in wl_keys
        assert None in wl_keys

    def test_setitem(self):
        """Test setitem method of DatasetDict."""
        d = self.test_dict
        d["new_ds"] = {"metadata": "new_ds"}
        assert d["new_ds"]["metadata"] == "new_ds"
        d[0.5] = {"calibration": "radiance"}
        assert d[0.5]["resolution"] == 500
        assert d[0.5]["name"] == "testh"


class TestReaderLoader(unittest.TestCase):
    """Test the `load_readers` function.

    Assumes that the VIIRS SDR reader exists and works.
    """

    def setUp(self):
        """Wrap HDF5 file handler with our own fake handler."""
        from satpy.readers.viirs_sdr import VIIRSSDRFileHandler
        from satpy.tests.reader_tests.test_viirs_sdr import FakeHDF5FileHandler2

        # http://stackoverflow.com/questions/12219967/how-to-mock-a-base-class-with-python-mock-library
        self.p = mock.patch.object(VIIRSSDRFileHandler, "__bases__", (FakeHDF5FileHandler2,))
        self.fake_handler = self.p.start()
        self.p.is_local = True

    def tearDown(self):
        """Stop wrapping the HDF5 file handler."""
        self.p.stop()

    def test_no_args(self):
        """Test no args provided.

        This should check the local directory which should have no files.
        """
        from satpy.readers import load_readers
        ri = load_readers()
        assert ri == {}

    def test_filenames_only(self):
        """Test with filenames specified."""
        from satpy.readers import load_readers
        ri = load_readers(filenames=["SVI01_npp_d20120225_t1801245_e1802487_b01708_c20120226002130255476_noaa_ops.h5"])
        assert list(ri.keys()) == ["viirs_sdr"]

    def test_filenames_and_reader(self):
        """Test with filenames and reader specified."""
        from satpy.readers import load_readers
        ri = load_readers(reader="viirs_sdr",
                          filenames=["SVI01_npp_d20120225_t1801245_e1802487_b01708_c20120226002130255476_noaa_ops.h5"])
        assert list(ri.keys()) == ["viirs_sdr"]

    def test_bad_reader_name_with_filenames(self):
        """Test bad reader name with filenames provided."""
        from satpy.readers import load_readers
        with pytest.raises(ValueError, match="No reader named: i_dont_exist"):
            load_readers(reader="i_dont_exist",
                         filenames=["SVI01_npp_d20120225_t1801245_e1802487_b01708_c20120226002130255476_noaa_ops.h5"])

    def test_filenames_as_path(self):
        """Test with filenames specified as pathlib.Path."""
        from pathlib import Path

        from satpy.readers import load_readers
        ri = load_readers(filenames=[
            Path("SVI01_npp_d20120225_t1801245_e1802487_b01708_c20120226002130255476_noaa_ops.h5"),
        ])
        assert list(ri.keys()) == ["viirs_sdr"]

    def test_filenames_as_dict(self):
        """Test loading readers where filenames are organized by reader."""
        from satpy.readers import load_readers
        filenames = {
            "viirs_sdr": ["SVI01_npp_d20120225_t1801245_e1802487_b01708_c20120226002130255476_noaa_ops.h5"],
        }
        ri = load_readers(filenames=filenames)
        assert list(ri.keys()) == ["viirs_sdr"]

    def test_filenames_as_dict_bad_reader(self):
        """Test loading with filenames dict but one of the readers is bad."""
        from satpy.readers import load_readers
        filenames = {
            "viirs_sdr": ["SVI01_npp_d20120225_t1801245_e1802487_b01708_c20120226002130255476_noaa_ops.h5"],
            "__fake__": ["fake.txt"],
        }
        with pytest.raises(ValueError, match=r"(?=.*__fake__)(?!.*viirs)(^No reader.+)"):
            load_readers(filenames=filenames)

    def test_filenames_as_dict_with_reader(self):
        """Test loading from a filenames dict with a single reader specified.

        This can happen in the deprecated Scene behavior of passing a reader
        and a base_dir.

        """
        from satpy.readers import load_readers
        filenames = {
            "viirs_sdr": ["SVI01_npp_d20120225_t1801245_e1802487_b01708_c20120226002130255476_noaa_ops.h5"],
        }
        ri = load_readers(reader="viirs_sdr", filenames=filenames)
        assert list(ri.keys()) == ["viirs_sdr"]

    def test_empty_filenames_as_dict(self):
        """Test passing filenames as a dictionary with an empty list of filenames."""
        # only one reader
        from satpy.readers import load_readers
        filenames = {
            "viirs_sdr": [],
        }
        with pytest.raises(ValueError, match="No supported files found"):
            load_readers(filenames=filenames)

        # two readers, one is empty
        filenames = {
            "viirs_sdr": ["SVI01_npp_d20120225_t1801245_e1802487_b01708_c20120226002130255476_noaa_ops.h5"],
            "viirs_l1b": [],
        }
        ri = load_readers(filenames)
        assert list(ri.keys()) == ["viirs_sdr"]

    @mock.patch("satpy.readers.hrit_base.HRITFileHandler._get_hd")
    @mock.patch("satpy.readers.seviri_l1b_hrit.HRITMSGFileHandler._get_header")
    @mock.patch("satpy.readers.seviri_l1b_hrit.HRITMSGFileHandler.start_time")
    @mock.patch("satpy.readers.seviri_l1b_hrit.HRITMSGFileHandler.end_time")
    @mock.patch("satpy.readers.seviri_l1b_hrit.HRITMSGPrologueFileHandler.read_prologue")
    @mock.patch("satpy.readers.seviri_l1b_hrit.HRITMSGEpilogueFileHandler.read_epilogue")
    def test_missing_requirements(self, *mocks):
        """Test warnings and exceptions in case of missing requirements."""
        from satpy.readers import load_readers

        # Filenames from a single scan
        epi_pro_miss = ["H-000-MSG4__-MSG4________-IR_108___-000006___-201809050900-__"]
        epi_miss = epi_pro_miss + ["H-000-MSG4__-MSG4________-_________-PRO______-201809050900-__"]
        pro_miss = epi_pro_miss + ["H-000-MSG4__-MSG4________-_________-EPI______-201809050900-__"]
        with warnings.catch_warnings():
            warnings.filterwarnings("ignore", message=r"No handler for reading requirement.*", category=UserWarning)
            for filenames in [epi_miss, pro_miss, epi_pro_miss]:
                with pytest.raises(ValueError, match="No dataset could be loaded.*"):
                    load_readers(reader="seviri_l1b_hrit", filenames=filenames)

        # Filenames from multiple scans
        at_least_one_complete = [
            # 09:00 scan is ok
            "H-000-MSG4__-MSG4________-IR_108___-000006___-201809050900-__",
            "H-000-MSG4__-MSG4________-_________-PRO______-201809050900-__",
            "H-000-MSG4__-MSG4________-_________-EPI______-201809050900-__",
            # 10:00 scan is incomplete
            "H-000-MSG4__-MSG4________-IR_108___-000006___-201809051000-__",
        ]
        with warnings.catch_warnings():
            warnings.filterwarnings("ignore", message=r"No matching requirement file.*", category=UserWarning)
            try:
                load_readers(filenames=at_least_one_complete, reader="seviri_l1b_hrit")
            except ValueError:
                self.fail("If at least one set of filenames is complete, no "
                          "exception should be raised")

    def test_all_filtered(self):
        """Test behaviour if no file matches the filter parameters."""
        from satpy.readers import load_readers
        filenames = {
            "viirs_sdr": ["SVI01_npp_d20120225_t1801245_e1802487_b01708_c20120226002130255476_noaa_ops.h5"],
        }
        filter_params = {"start_time": dt.datetime(1970, 1, 1),
                         "end_time": dt.datetime(1970, 1, 2),
                         "area": None}
        with pytest.raises(ValueError, match="No dataset could be loaded.*"):
            load_readers(filenames=filenames, reader_kwargs={"filter_parameters": filter_params})

    def test_all_filtered_multiple(self):
        """Test behaviour if no file matches the filter parameters."""
        from satpy.readers import load_readers
        filenames = {
            "viirs_sdr": ["SVI01_npp_d20120225_t1801245_e1802487_b01708_c20120226002130255476_noaa_ops.h5"],
            "abi_l1b": ["OR_ABI-L1b-RadF-M3C01_G16_s20120561730408_e20120561741175_c20172631741218.nc"],
        }
        filter_params = {"start_time": dt.datetime(1970, 1, 1),
                         "end_time": dt.datetime(1970, 1, 2)}
        with pytest.raises(ValueError, match="No dataset could be loaded."):
            load_readers(filenames=filenames, reader_kwargs={"filter_parameters": filter_params})

    def test_almost_all_filtered(self):
        """Test behaviour if only one reader has datasets."""
        from satpy.readers import load_readers
        filenames = {
            "viirs_sdr": ["SVI01_npp_d20120225_t1801245_e1802487_b01708_c20120226002130255476_noaa_ops.h5"],
            "abi_l1b": ["OR_ABI-L1b-RadF-M3C01_G16_s20172631730408_e20172631741175_c20172631741218.nc"],
        }
        filter_params = {"start_time": dt.datetime(2012, 2, 25),
                         "end_time": dt.datetime(2012, 2, 26)}
        # viirs has data that matches the request, abi doesn't
        readers = load_readers(filenames=filenames, reader_kwargs={"filter_parameters": filter_params})
        assert "viirs_sdr" in readers
        # abi_l1b reader was created, but no datasets available
        assert "abi_l1b" in readers
        assert len(list(readers["abi_l1b"].available_dataset_ids)) == 0


class TestFindFilesAndReaders:
    """Test the find_files_and_readers utility function."""

    def setup_method(self):
        """Wrap HDF5 file handler with our own fake handler."""
        from satpy.readers.viirs_sdr import VIIRSSDRFileHandler
        from satpy.tests.reader_tests.test_viirs_sdr import FakeHDF5FileHandler2

        # http://stackoverflow.com/questions/12219967/how-to-mock-a-base-class-with-python-mock-library
        self.p = mock.patch.object(VIIRSSDRFileHandler, "__bases__", (FakeHDF5FileHandler2,))
        self.fake_handler = self.p.start()
        self.p.is_local = True

    def teardown_method(self):
        """Stop wrapping the HDF5 file handler."""
        self.p.stop()

    def test_reader_name(self, viirs_file):
        """Test with default base_dir and reader specified."""
        ri = find_files_and_readers(reader="viirs_sdr")
        assert list(ri.keys()) == ["viirs_sdr"]
        assert ri["viirs_sdr"] == [viirs_file]

    def test_reader_other_name(self, monkeypatch, tmp_path):
        """Test with default base_dir and reader specified."""
        filename = "S_NWC_CPP_npp_32505_20180204T1114116Z_20180204T1128227Z.nc"
        monkeypatch.chdir(tmp_path)
        # touch the file so it exists on disk
        open(filename, "w").close()

        ri = find_files_and_readers(reader="nwcsaf-pps_nc")
        assert list(ri.keys()) == ["nwcsaf-pps_nc"]
        assert ri["nwcsaf-pps_nc"] == [filename]

    def test_reader_name_matched_start_end_time(self, viirs_file):
        """Test with start and end time matching the filename."""
        ri = find_files_and_readers(reader="viirs_sdr",
                                    start_time=dt.datetime(2012, 2, 25, 18, 0, 0),
                                    end_time=dt.datetime(2012, 2, 25, 19, 0, 0),
                                    )
        assert list(ri.keys()) == ["viirs_sdr"]
        assert ri["viirs_sdr"] == [viirs_file]

    def test_reader_name_matched_start_time(self, viirs_file):
        """Test with start matching the filename.

        Start time in the middle of the file time should still match the file.
        """
        ri = find_files_and_readers(reader="viirs_sdr", start_time=dt.datetime(2012, 2, 25, 18, 1, 30))
        assert list(ri.keys()) == ["viirs_sdr"]
        assert ri["viirs_sdr"] == [viirs_file]

    def test_reader_name_matched_end_time(self, viirs_file):
        """Test with end matching the filename.

        End time in the middle of the file time should still match the file.

        """
        ri = find_files_and_readers(reader="viirs_sdr", end_time=dt.datetime(2012, 2, 25, 18, 1, 30))
        assert list(ri.keys()) == ["viirs_sdr"]
        assert ri["viirs_sdr"] == [viirs_file]

    def test_reader_name_unmatched_start_end_time(self, viirs_file):
        """Test with start and end time matching the filename."""
        with pytest.raises(ValueError, match="No supported files found"):
            find_files_and_readers(reader="viirs_sdr",
                                   start_time=dt.datetime(2012, 2, 26, 18, 0, 0),
                                   end_time=dt.datetime(2012, 2, 26, 19, 0, 0))

    def test_no_parameters(self, viirs_file):
        """Test with no limiting parameters."""
        from satpy.readers import find_files_and_readers

        ri = find_files_and_readers()
        assert list(ri.keys()) == ["viirs_sdr"]
        assert ri["viirs_sdr"] == [viirs_file]

    def test_no_parameters_both_atms_and_viirs(self, viirs_file, atms_file):
        """Test with no limiting parameters when there area both atms and viirs files in the same directory."""
        from satpy.readers import find_files_and_readers

        ri = find_files_and_readers()

        assert "atms_sdr_hdf5" in list(ri.keys())
        assert "viirs_sdr" in list(ri.keys())
        assert ri["atms_sdr_hdf5"] == [atms_file]
        assert ri["viirs_sdr"] == [viirs_file]

    def test_bad_sensor(self):
        """Test bad sensor doesn't find any files."""
        with pytest.raises(ValueError, match="Sensor.* not supported by any readers"):
            find_files_and_readers(sensor="i_dont_exist")

    def test_sensor(self, viirs_file):
        """Test that readers for the current sensor are loaded."""
        # we can't easily know how many readers satpy has that support
        # 'viirs' so we just pass it and hope that this works
        ri = find_files_and_readers(sensor="viirs")
        assert list(ri.keys()) == ["viirs_sdr"]
        assert ri["viirs_sdr"] == [viirs_file]

    def test_sensor_no_files(self):
        """Test that readers for the current sensor are loaded."""
        # we can't easily know how many readers satpy has that support
        # 'viirs' so we just pass it and hope that this works
        with pytest.raises(ValueError, match="No supported files found"):
            find_files_and_readers(sensor="viirs")
        assert find_files_and_readers(sensor="viirs", missing_ok=True) == {}

    def test_reader_load_failed(self):
        """Test that an exception is raised when a reader can't be loaded."""
        import yaml

        from satpy.readers import find_files_and_readers

        # touch the file so it exists on disk
        with mock.patch("yaml.load") as load:
            load.side_effect = yaml.YAMLError("Import problems")
            with pytest.raises(yaml.YAMLError):
                find_files_and_readers(reader="viirs_sdr")

    def test_pending_old_reader_name_mapping(self):
        """Test that requesting pending old reader names raises a warning."""
        from satpy.readers import PENDING_OLD_READER_NAMES, get_valid_reader_names
        if not PENDING_OLD_READER_NAMES:
            return unittest.skip("Skipping pending deprecated reader tests because "
                                 "no pending deprecated readers.")
        test_reader = sorted(PENDING_OLD_READER_NAMES.keys())[0]
        with pytest.warns(FutureWarning):
            valid_reader_names = get_valid_reader_names([test_reader])
        assert valid_reader_names[0] == PENDING_OLD_READER_NAMES[test_reader]

    def test_old_reader_name_mapping(self):
        """Test that requesting old reader names raises a warning."""
        from satpy.readers import OLD_READER_NAMES, get_valid_reader_names
        if not OLD_READER_NAMES:
            return pytest.skip("Skipping deprecated reader tests because "
                               "no deprecated readers.")
        test_reader = sorted(OLD_READER_NAMES.keys())[0]
        with pytest.raises(ValueError, match="Reader name .* has been deprecated, use .* instead."):
            get_valid_reader_names([test_reader])


class TestYAMLFiles:
    """Test and analyze the reader configuration files."""

    def test_filename_matches_reader_name(self):
        """Test that every reader filename matches the name in the YAML."""
        import yaml

        class IgnoreLoader(yaml.SafeLoader):
            def _ignore_all_tags(self, tag_suffix, node):
                return tag_suffix + " " + node.value
        IgnoreLoader.add_multi_constructor("", IgnoreLoader._ignore_all_tags)

        from satpy._config import glob_config
        from satpy.readers import read_reader_config
        for reader_config in glob_config("readers/*.yaml"):
            reader_fn = os.path.basename(reader_config)
            reader_fn_name = os.path.splitext(reader_fn)[0]
            reader_info = read_reader_config([reader_config],
                                             loader=IgnoreLoader)
            assert reader_fn_name == reader_info["name"], \
                "Reader YAML filename doesn't match reader name in the YAML file."

    def test_available_readers(self):
        """Test the 'available_readers' function."""
        from satpy import available_readers

        reader_names = available_readers()
        assert len(reader_names) > 0
        assert isinstance(reader_names[0], str)
        assert "viirs_sdr" in reader_names  # needs h5py
        assert "abi_l1b" in reader_names  # needs netcdf4
        assert reader_names == sorted(reader_names)

        reader_infos = available_readers(as_dict=True)
        assert len(reader_names) == len(reader_infos)
        assert isinstance(reader_infos[0], dict)
        for reader_info in reader_infos:
            assert "name" in reader_info
        assert reader_infos == sorted(reader_infos, key=lambda reader_info: reader_info["name"])

    def test_available_readers_base_loader(self, monkeypatch):
        """Test the 'available_readers' function for yaml loader type BaseLoader."""
        import yaml

        from satpy import available_readers
        from satpy._config import glob_config

        def patched_import_error(name, globals=None, locals=None, fromlist=(), level=0):  # noqa: A002
            if name in ("netcdf4", ):
                raise ImportError(f"Mocked import error {name}")
            return real_import(name, globals=globals, locals=locals, fromlist=fromlist, level=level)

        monkeypatch.delitem(sys.modules, "netcdf4", raising=False)
        monkeypatch.setattr(builtins, "__import__", patched_import_error)

        with pytest.raises(ImportError):
            import netcdf4  # noqa: F401

        reader_names = available_readers(yaml_loader=yaml.BaseLoader)
        assert "abi_l1b" in reader_names  # needs netcdf4
        assert "viirs_l1b" in reader_names
        assert len(reader_names) == len(list(glob_config("readers/*.yaml")))


class TestGroupFiles(unittest.TestCase):
    """Test the 'group_files' utility function."""

    def setUp(self):
        """Set up test filenames to use."""
        input_files = [
            "OR_ABI-L1b-RadC-M3C01_G16_s20171171502203_e20171171504576_c20171171505018.nc",
            "OR_ABI-L1b-RadC-M3C01_G16_s20171171507203_e20171171509576_c20171171510018.nc",
            "OR_ABI-L1b-RadC-M3C01_G16_s20171171512203_e20171171514576_c20171171515017.nc",
            "OR_ABI-L1b-RadC-M3C01_G16_s20171171517203_e20171171519577_c20171171520019.nc",
            "OR_ABI-L1b-RadC-M3C01_G16_s20171171522203_e20171171524576_c20171171525020.nc",
            "OR_ABI-L1b-RadC-M3C01_G16_s20171171527203_e20171171529576_c20171171530017.nc",
            "OR_ABI-L1b-RadC-M3C02_G16_s20171171502203_e20171171504576_c20171171505008.nc",
            "OR_ABI-L1b-RadC-M3C02_G16_s20171171507203_e20171171509576_c20171171510012.nc",
            "OR_ABI-L1b-RadC-M3C02_G16_s20171171512203_e20171171514576_c20171171515007.nc",
            "OR_ABI-L1b-RadC-M3C02_G16_s20171171517203_e20171171519576_c20171171520010.nc",
            "OR_ABI-L1b-RadC-M3C02_G16_s20171171522203_e20171171524576_c20171171525008.nc",
            "OR_ABI-L1b-RadC-M3C02_G16_s20171171527203_e20171171529576_c20171171530008.nc",
        ]
        self.g16_files = input_files
        self.g17_files = [x.replace("G16", "G17") for x in input_files]
        self.noaa20_files = [
            "GITCO_j01_d20180511_t2027292_e2028538_b02476_c20190530192858056873_noac_ops.h5",
            "GITCO_j01_d20180511_t2028550_e2030195_b02476_c20190530192932937427_noac_ops.h5",
            "GITCO_j01_d20180511_t2030208_e2031435_b02476_c20190530192932937427_noac_ops.h5",
            "GITCO_j01_d20180511_t2031447_e2033092_b02476_c20190530192932937427_noac_ops.h5",
            "GITCO_j01_d20180511_t2033105_e2034350_b02476_c20190530192932937427_noac_ops.h5",
            "SVI03_j01_d20180511_t2027292_e2028538_b02476_c20190530190950789763_noac_ops.h5",
            "SVI03_j01_d20180511_t2028550_e2030195_b02476_c20190530192911205765_noac_ops.h5",
            "SVI03_j01_d20180511_t2030208_e2031435_b02476_c20190530192911205765_noac_ops.h5",
            "SVI03_j01_d20180511_t2031447_e2033092_b02476_c20190530192911205765_noac_ops.h5",
            "SVI03_j01_d20180511_t2033105_e2034350_b02476_c20190530192911205765_noac_ops.h5",
            "SVI04_j01_d20180511_t2027292_e2028538_b02476_c20190530190951848958_noac_ops.h5",
            "SVI04_j01_d20180511_t2028550_e2030195_b02476_c20190530192903985164_noac_ops.h5",
            "SVI04_j01_d20180511_t2030208_e2031435_b02476_c20190530192903985164_noac_ops.h5",
            "SVI04_j01_d20180511_t2031447_e2033092_b02476_c20190530192903985164_noac_ops.h5",
            "SVI04_j01_d20180511_t2033105_e2034350_b02476_c20190530192903985164_noac_ops.h5"
        ]
        self.npp_files = [
            "GITCO_npp_d20180511_t1939067_e1940309_b33872_c20190612031740518143_noac_ops.h5",
            "GITCO_npp_d20180511_t1940321_e1941563_b33872_c20190612031740518143_noac_ops.h5",
            "GITCO_npp_d20180511_t1941575_e1943217_b33872_c20190612031740518143_noac_ops.h5",
            "SVI03_npp_d20180511_t1939067_e1940309_b33872_c20190612032009230105_noac_ops.h5",
            "SVI03_npp_d20180511_t1940321_e1941563_b33872_c20190612032009230105_noac_ops.h5",
            "SVI03_npp_d20180511_t1941575_e1943217_b33872_c20190612032009230105_noac_ops.h5",
        ]
        self.unknown_files = [
            "ʌsɔ˙pıʃɐʌuı",
            "no such"]

    def test_no_reader(self):
        """Test that reader does not need to be provided."""
        from satpy.readers import group_files

        # without files it's going to be an empty result
        assert group_files([]) == []
<<<<<<< HEAD
        groups = group_files(self.g16_files, reader='abi_l1b')
        self.assertEqual(6, len(groups))
=======
        groups = group_files(self.g16_files)
        assert 6 == len(groups)
>>>>>>> 0f8bf871

    def test_unknown_files(self):
        """Test that error is raised on unknown files."""
        from satpy.readers import group_files
        with pytest.raises(ValueError, match="No matching readers found for these files: .*"):
            group_files(self.unknown_files, "abi_l1b")

    def test_bad_reader(self):
        """Test that reader not existing causes an error."""
        import yaml

        from satpy.readers import group_files

        # touch the file so it exists on disk
        with mock.patch("yaml.load") as load:
            load.side_effect = yaml.YAMLError("Import problems")
            with pytest.raises(yaml.YAMLError):
                group_files([], reader="abi_l1b")

    def test_default_behavior(self):
        """Test the default behavior with the 'abi_l1b' reader."""
        from satpy.readers import group_files
        groups = group_files(self.g16_files, reader="abi_l1b")
        assert 6 == len(groups)
        assert 2 == len(groups[0]["abi_l1b"])

    def test_default_behavior_set(self):
        """Test the default behavior with the 'abi_l1b' reader."""
        from satpy.readers import group_files
        files = set(self.g16_files)
        num_files = len(files)
        groups = group_files(files, reader="abi_l1b")
        # we didn't modify it
        assert len(files) == num_files
        assert 6 == len(groups)
        assert 2 == len(groups[0]["abi_l1b"])

    def test_non_datetime_group_key(self):
        """Test what happens when the start_time isn't used for grouping."""
        from satpy.readers import group_files
        groups = group_files(self.g16_files, reader="abi_l1b", group_keys=("platform_shortname",))
        assert 1 == len(groups)
        assert 12 == len(groups[0]["abi_l1b"])

    def test_large_time_threshold(self):
        """Test what happens when the time threshold holds multiple files."""
        from satpy.readers import group_files
        groups = group_files(self.g16_files, reader="abi_l1b", time_threshold=60*8)
        assert 3 == len(groups)
        assert 4 == len(groups[0]["abi_l1b"])

    def test_two_instruments_files(self):
        """Test the behavior when two instruments files are provided.

        This is undesired from a user point of view since we don't want G16
        and G17 files in the same Scene. Readers (like abi_l1b) are or can be
        configured to have specific group keys for handling these situations.
        Due to that this test forces the fallback group keys of
        ('start_time',).

        """
        from satpy.readers import group_files
        groups = group_files(self.g16_files + self.g17_files, reader="abi_l1b", group_keys=("start_time",))
        assert 6 == len(groups)
        assert 4 == len(groups[0]["abi_l1b"])

    def test_two_instruments_files_split(self):
        """Test the default behavior when two instruments files are provided and split.

        Tell the sorting to include the platform identifier as another field
        to use for grouping.

        """
        from satpy.readers import group_files
        groups = group_files(self.g16_files + self.g17_files, reader="abi_l1b",
                             group_keys=("start_time", "platform_shortname"))
        assert 12 == len(groups)
        assert 2 == len(groups[0]["abi_l1b"])
        # default for abi_l1b should also behave like this
        groups = group_files(self.g16_files + self.g17_files, reader="abi_l1b")
        assert 12 == len(groups)
        assert 2 == len(groups[0]["abi_l1b"])

    def test_viirs_orbits(self):
        """Test a reader that doesn't use 'start_time' for default grouping."""
        from satpy.readers import group_files
        groups = group_files(self.noaa20_files + self.npp_files, reader="viirs_sdr")
        assert 2 == len(groups)
        # the noaa-20 files will be first because the orbit number is smaller
        # 5 granules * 3 file types
        assert 5 * 3 == len(groups[0]["viirs_sdr"])
        # 3 granules * 2 file types
        assert 6 == len(groups[1]["viirs_sdr"])

    def test_viirs_override_keys(self):
        """Test overriding a group keys to add 'start_time'."""
        from satpy.readers import group_files
        groups = group_files(self.noaa20_files + self.npp_files, reader="viirs_sdr",
                             group_keys=("start_time", "orbit", "platform_shortname"))
        assert 8 == len(groups)
        assert 2 == len(groups[0]["viirs_sdr"])  # NPP
        assert 2 == len(groups[1]["viirs_sdr"])  # NPP
        assert 2 == len(groups[2]["viirs_sdr"])  # NPP
        assert 3 == len(groups[3]["viirs_sdr"])  # N20
        assert 3 == len(groups[4]["viirs_sdr"])  # N20
        assert 3 == len(groups[5]["viirs_sdr"])  # N20
        assert 3 == len(groups[6]["viirs_sdr"])  # N20
        assert 3 == len(groups[7]["viirs_sdr"])  # N20

        # Ask for a larger time span with our groups
        groups = group_files(self.noaa20_files + self.npp_files, reader="viirs_sdr",
                             time_threshold=60 * 60 * 2,
                             group_keys=("start_time", "orbit", "platform_shortname"))
        assert 2 == len(groups)
        # NPP is first because it has an earlier time
        # 3 granules * 2 file types
        assert 6 == len(groups[0]["viirs_sdr"])
        # 5 granules * 3 file types
        assert 5 * 3 == len(groups[1]["viirs_sdr"])

    def test_multi_readers(self):
        """Test passing multiple readers."""
        from satpy.readers import group_files
        groups = group_files(
            self.g16_files + self.noaa20_files,
            reader=("abi_l1b", "viirs_sdr"))
        assert len(groups) == 11
        # test that they're grouped together when time threshold is huge and
        # only time is used to group
        groups = group_files(
            self.g16_files + self.noaa20_files,
            reader=("abi_l1b", "viirs_sdr"),
            group_keys=("start_time",),
            time_threshold=10**9)
        assert len(groups) == 1
        # test that a warning is raised when a string is passed (meaning no
        # group keys found in common)
        with pytest.warns(UserWarning):
            groups = group_files(
                self.g16_files + self.noaa20_files,
                reader=("abi_l1b", "viirs_sdr"),
                group_keys=("start_time"),
                time_threshold=10**9)

    _filenames_abi_glm = [
        "OR_ABI-L1b-RadF-M6C14_G16_s19000010000000_e19000010005000_c20403662359590.nc",
        "OR_ABI-L1b-RadF-M6C14_G16_s19000010010000_e19000010015000_c20403662359590.nc",
        "OR_ABI-L1b-RadF-M6C14_G16_s19000010020000_e19000010025000_c20403662359590.nc",
        "OR_GLM-L2-GLMF-M3_G16_s19000010000000_e19000010001000_c20403662359590.nc",
        "OR_GLM-L2-GLMF-M3_G16_s19000010001000_e19000010002000_c20403662359590.nc",
        "OR_GLM-L2-GLMF-M3_G16_s19000010002000_e19000010003000_c20403662359590.nc",
        "OR_GLM-L2-GLMF-M3_G16_s19000010003000_e19000010004000_c20403662359590.nc",
        "OR_GLM-L2-GLMF-M3_G16_s19000010004000_e19000010005000_c20403662359590.nc",
        "OR_GLM-L2-GLMF-M3_G16_s19000010005000_e19000010006000_c20403662359590.nc",
        "OR_GLM-L2-GLMF-M3_G16_s19000010006000_e19000010007000_c20403662359590.nc",
        "OR_GLM-L2-GLMF-M3_G16_s19000010007000_e19000010008000_c20403662359590.nc",
        "OR_GLM-L2-GLMF-M3_G16_s19000010008000_e19000010009000_c20403662359590.nc",
        "OR_GLM-L2-GLMF-M3_G16_s19000010009000_e19000010010000_c20403662359590.nc",
        "OR_GLM-L2-GLMF-M3_G16_s19000010010000_e19000010011000_c20403662359590.nc",
        "OR_GLM-L2-GLMF-M3_G16_s19000010011000_e19000010012000_c20403662359590.nc",
        "OR_GLM-L2-GLMF-M3_G16_s19000010012000_e19000010013000_c20403662359590.nc",
        "OR_GLM-L2-GLMF-M3_G16_s19000010013000_e19000010014000_c20403662359590.nc",
        "OR_GLM-L2-GLMF-M3_G16_s19000010014000_e19000010015000_c20403662359590.nc",
        "OR_GLM-L2-GLMF-M3_G16_s19000010015000_e19000010016000_c20403662359590.nc"]

    def test_multi_readers_empty_groups_raises_filenotfounderror(self):
        """Test behaviour on empty groups passing multiple readers.

        Make sure it raises an exception, for there will be groups
        containing GLM but not ABI.
        """
        from satpy.readers import group_files
        with pytest.raises(
                FileNotFoundError, match="when grouping files, group at index 1 "
                "had no files for readers: abi_l1b"):
            group_files(
                self._filenames_abi_glm,
                reader=["abi_l1b", "glm_l2"],
                group_keys=("start_time",),
                time_threshold=35,
                missing="raise")

    def test_multi_readers_empty_groups_missing_skip(self):
        """Verify empty groups are skipped.

        Verify that all groups lacking ABI are skipped, resulting in only
        three groups that are all non-empty for both instruments.
        """
        from satpy.readers import group_files
        groups = group_files(
            self._filenames_abi_glm,
            reader=["abi_l1b", "glm_l2"],
            group_keys=("start_time",),
            time_threshold=35,
            missing="skip")
        assert len(groups) == 2
        for g in groups:
            assert g["abi_l1b"]
            assert g["glm_l2"]

    def test_multi_readers_empty_groups_passed(self):
        """Verify that all groups are there, resulting in some that are empty."""
        from satpy.readers import group_files
        groups = group_files(
            self._filenames_abi_glm,
            reader=["abi_l1b", "glm_l2"],
            group_keys=("start_time",),
            time_threshold=35,
            missing="pass")
        assert len(groups) == 17
        assert not groups[1]["abi_l1b"]  # should be empty
        assert groups[1]["glm_l2"]  # should not be empty

    def test_multi_readers_invalid_parameter(self):
        """Verify that invalid missing parameter raises ValueError."""
        from satpy.readers import group_files
        with pytest.raises(ValueError, match="Invalid value for ``missing`` argument..*"):
            group_files(
                self._filenames_abi_glm,
                reader=["abi_l1b", "glm_l2"],
                group_keys=("start_time",),
                time_threshold=35,
                missing="hopkin green frog")


def _generate_random_string():
    import uuid
    return str(uuid.uuid1())


def _assert_is_open_file_and_close(opened):
    try:
        assert hasattr(opened, "tell")
    finally:
        opened.close()


def _posixify_path(filename):
    drive, driveless_name = os.path.splitdrive(filename)
    return driveless_name.replace("\\", "/")


@pytest.fixture(scope="module")
def random_string():
    """Random string to be used as fake file content."""
    return _generate_random_string()


@pytest.fixture(scope="module")
def local_filename(tmp_path_factory, random_string):
    """Create simple on-disk file."""
    with _local_file(tmp_path_factory, random_string) as local_path:
        yield local_path


@contextlib.contextmanager
def _local_file(tmp_path_factory, filename: str) -> Iterator[Path]:
    tmp_path = tmp_path_factory.mktemp("local_files")
    local_filename = tmp_path / filename
    local_filename.touch()
    yield local_filename


@pytest.fixture(scope="module")
def local_file(local_filename):
    """Open local file with fsspec."""
    import fsspec

    return fsspec.open(local_filename)


@pytest.fixture(scope="module")
def local_filename2(tmp_path_factory):
    """Create a second local file."""
    random_string2 = _generate_random_string()
    with _local_file(tmp_path_factory, random_string2) as local_path:
        yield local_path


@pytest.fixture(scope="module")
def local_zip_file(local_filename2):
    """Create local zip file containing one local file."""
    import zipfile

    zip_name = Path(str(local_filename2) + ".zip")
    zip_file = zipfile.ZipFile(zip_name, "w", zipfile.ZIP_DEFLATED)
    zip_file.write(local_filename2)
    zip_file.close()
    return zip_name


class TestFSFile:
    """Test the FSFile class."""

    def test_regular_filename_is_returned_with_str(self, random_string):
        """Test that str give the filename."""
        from satpy.readers import FSFile
        assert str(FSFile(random_string)) == random_string

    def test_fsfile_with_regular_filename_abides_pathlike(self, random_string):
        """Test that FSFile abides PathLike for regular filenames."""
        from satpy.readers import FSFile
        assert os.fspath(FSFile(random_string)) == random_string

    def test_fsfile_with_regular_filename_and_fs_spec_abides_pathlike(self, random_string):
        """Test that FSFile abides PathLike for filename+fs instances."""
        from satpy.readers import FSFile
        assert os.fspath(FSFile(random_string, fs=None)) == random_string

    def test_fsfile_with_pathlike(self, local_filename):
        """Test FSFile with path-like object."""
        from pathlib import Path

        from satpy.readers import FSFile
        f = FSFile(Path(local_filename))
        assert str(f) == os.fspath(f) == str(local_filename)

    def test_fsfile_with_fs_open_file_abides_pathlike(self, local_file, random_string):
        """Test that FSFile abides PathLike for fsspec OpenFile instances."""
        from satpy.readers import FSFile
        assert os.fspath(FSFile(local_file)).endswith(random_string)

    def test_repr_includes_filename(self, local_file, random_string):
        """Test that repr includes the filename."""
        from satpy.readers import FSFile
        assert random_string in repr(FSFile(local_file))

    def test_open_regular_file(self, local_filename):
        """Test opening a regular file."""
        from satpy.readers import FSFile
        _assert_is_open_file_and_close(FSFile(local_filename).open())

    def test_open_local_fs_file(self, local_file):
        """Test opening a localfs file."""
        from satpy.readers import FSFile
        _assert_is_open_file_and_close(FSFile(local_file).open())

    def test_open_zip_fs_regular_filename(self, local_filename2, local_zip_file):
        """Test opening a zipfs with a regular filename provided."""
        from fsspec.implementations.zip import ZipFileSystem

        from satpy.readers import FSFile
        zip_fs = ZipFileSystem(local_zip_file)
        file = FSFile(_posixify_path(local_filename2), zip_fs)
        _assert_is_open_file_and_close(file.open())

    def test_open_zip_fs_openfile(self, local_filename2, local_zip_file):
        """Test opening a zipfs openfile."""
        import fsspec

        from satpy.readers import FSFile
        open_file = fsspec.open("zip:/" + _posixify_path(local_filename2) + "::file://" + str(local_zip_file))
        file = FSFile(open_file)
        _assert_is_open_file_and_close(file.open())

    def test_sorting_fsfiles(self, local_filename, local_filename2, local_zip_file):
        """Test sorting FSFiles."""
        from fsspec.implementations.zip import ZipFileSystem

        from satpy.readers import FSFile
        zip_fs = ZipFileSystem(local_zip_file)
        file1 = FSFile(local_filename2, zip_fs)

        file2 = FSFile(local_filename)

        extra_file = os.path.normpath("/somedir/bla")
        sorted_filenames = [os.fspath(file) for file in sorted([file1, file2, extra_file])]
        expected_filenames = sorted([extra_file, os.fspath(file1), os.fspath(file2)])
        assert sorted_filenames == expected_filenames

    def test_equality(self, local_filename, local_filename2, local_zip_file):
        """Test that FSFile compares equal when it should."""
        from fsspec.implementations.zip import ZipFileSystem

        from satpy.readers import FSFile
        zip_fs = ZipFileSystem(local_zip_file)
        assert FSFile(local_filename) == FSFile(local_filename)
        assert (FSFile(local_filename, zip_fs) == FSFile(local_filename, zip_fs))
        assert (FSFile(local_filename, zip_fs) != FSFile(local_filename))
        assert FSFile(local_filename) != FSFile(local_filename2)

    def test_hash(self, local_filename, local_filename2, local_zip_file):
        """Test that FSFile hashing behaves sanely."""
        from fsspec.implementations.cached import CachingFileSystem
        from fsspec.implementations.local import LocalFileSystem
        from fsspec.implementations.zip import ZipFileSystem

        from satpy.readers import FSFile

        lfs = LocalFileSystem()
        zfs = ZipFileSystem(local_zip_file)
        cfs = CachingFileSystem(fs=lfs)
        # make sure each name/fs-combi has its own hash
        assert len({hash(FSFile(fn, fs))
                    for fn in {local_filename, local_filename2}
                    for fs in [None, lfs, zfs, cfs]}) == 2 * 4


def test_open_file_or_filename_uses_mode(tmp_path):
    """Test that open_file_or_filename uses provided mode."""
    filename = tmp_path / "hej"
    with open(filename, mode="wb") as fd:
        fd.write(b"hej")
    fileobj = FSFile(os.fspath(filename))
    res = open_file_or_filename(fileobj, mode="rb").read()
    assert isinstance(res, bytes)


@pytest.fixture(scope="module")
def local_netcdf_filename(tmp_path_factory):
    """Create a simple local NetCDF file."""
    filename = tmp_path_factory.mktemp("fake_netcdfs") / "test.nc"
    ds = xr.Dataset()
    ds.attrs = {
        "attr1": "a",
        "attr2": 2,
    }
    ds["var1"] = xr.DataArray(np.zeros((10, 10), dtype=np.int16), dims=("y", "x"))
    ds.to_netcdf(filename)

    return str(filename)


@pytest.fixture(scope="module")
def local_netcdf_path(local_netcdf_filename):
    """Get Path object pointing to local netcdf file."""
    return Path(local_netcdf_filename)


@pytest.fixture(scope="module")
def local_netcdf_fsspec(local_netcdf_filename):
    """Get fsspec OpenFile object pointing to local netcdf file."""
    import fsspec

    return fsspec.open(local_netcdf_filename)


@pytest.fixture(scope="module")
def local_netcdf_fsfile(local_netcdf_fsspec):
    """Get FSFile object wrapping an fsspec OpenFile pointing to local netcdf file."""
    from satpy.readers import FSFile

    return FSFile(local_netcdf_fsspec)


def _open_xarray_netcdf4():
    from functools import partial

    pytest.importorskip("netCDF4")
    return partial(xr.open_dataset, engine="netcdf4")


def _open_xarray_h5netcdf():
    from functools import partial

    pytest.importorskip("h5netcdf")
    return partial(xr.open_dataset, engine="h5netcdf")


def _open_xarray_default():
    pytest.importorskip("netCDF4")
    pytest.importorskip("h5netcdf")
    return xr.open_dataset


@pytest.fixture(scope="module")
def local_hdf5_filename(tmp_path_factory):
    """Create on-disk HDF5 file."""
    import h5py

    filename = tmp_path_factory.mktemp("fake_hdf5s") / "test.h5"
    h = h5py.File(filename, "w")
    h.create_dataset("var1", data=np.zeros((10, 10), dtype=np.int16))
    h.close()

    return str(filename)


@pytest.fixture(scope="module")
def local_hdf5_path(local_hdf5_filename):
    """Get Path object pointing to local HDF5 file."""
    return Path(local_hdf5_filename)


@pytest.fixture(scope="module")
def local_hdf5_fsspec(local_hdf5_filename):
    """Get fsspec OpenFile pointing to local HDF5 file."""
    import fsspec

    return fsspec.open(local_hdf5_filename)


def _open_h5py():
    h5py = pytest.importorskip("h5py")
    return h5py.File


@pytest.mark.parametrize(
    ("file_thing", "create_read_func"),
    [
        (lazy_fixture("local_netcdf_filename"), _open_xarray_default),
        (lazy_fixture("local_netcdf_filename"), _open_xarray_netcdf4),
        (lazy_fixture("local_netcdf_filename"), _open_xarray_h5netcdf),
        (lazy_fixture("local_netcdf_path"), _open_xarray_default),
        (lazy_fixture("local_netcdf_path"), _open_xarray_netcdf4),
        (lazy_fixture("local_netcdf_path"), _open_xarray_h5netcdf),
        (lazy_fixture("local_netcdf_fsspec"), _open_xarray_default),
        (lazy_fixture("local_netcdf_fsspec"), _open_xarray_h5netcdf),
        (lazy_fixture("local_netcdf_fsfile"), _open_xarray_default),
        (lazy_fixture("local_netcdf_fsfile"), _open_xarray_h5netcdf),
        (lazy_fixture("local_hdf5_filename"), _open_h5py),
        (lazy_fixture("local_hdf5_path"), _open_h5py),
        (lazy_fixture("local_hdf5_fsspec"), _open_h5py),
    ],
)
def test_open_file_or_filename(file_thing, create_read_func):
    """Test various combinations of file-like things and opening them with various libraries."""
    from satpy.readers import open_file_or_filename

    read_func = create_read_func()
    open_thing = open_file_or_filename(file_thing)
    read_func(open_thing)<|MERGE_RESOLUTION|>--- conflicted
+++ resolved
@@ -703,13 +703,8 @@
 
         # without files it's going to be an empty result
         assert group_files([]) == []
-<<<<<<< HEAD
-        groups = group_files(self.g16_files, reader='abi_l1b')
-        self.assertEqual(6, len(groups))
-=======
         groups = group_files(self.g16_files)
         assert 6 == len(groups)
->>>>>>> 0f8bf871
 
     def test_unknown_files(self):
         """Test that error is raised on unknown files."""
