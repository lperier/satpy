# Copyright (c) 2018 Satpy developers
#
# This file is part of satpy.
#
# satpy is free software: you can redistribute it and/or modify it under the
# terms of the GNU General Public License as published by the Free Software
# Foundation, either version 3 of the License, or (at your option) any later
# version.
#
# satpy is distributed in the hope that it will be useful, but WITHOUT ANY
# WARRANTY; without even the implied warranty of MERCHANTABILITY or FITNESS FOR
# A PARTICULAR PURPOSE.  See the GNU General Public License for more details.
#
# You should have received a copy of the GNU General Public License along with
# satpy.  If not, see <http://www.gnu.org/licenses/>.
"""Tests for spectral correction compositors."""

import dask.array as da
import numpy as np
import pytest
import xarray as xr

from satpy.composites.spectral import GreenCorrector, HybridGreen, NDVIHybridGreen, SpectralBlender


class TestSpectralComposites:
    """Test composites for spectral channel corrections."""

    def setup_method(self):
        """Initialize channels."""
        rows = 5
        cols = 10
        self.c01 = xr.DataArray(da.zeros((rows, cols), chunks=25) + 0.20, dims=("y", "x"), attrs={"name": "C02"})
        self.c02 = xr.DataArray(da.zeros((rows, cols), chunks=25) + 0.30, dims=("y", "x"), attrs={"name": "C03"})
        self.c03 = xr.DataArray(da.zeros((rows, cols), chunks=25) + 0.40, dims=("y", "x"), attrs={"name": "C04"})

    def test_bad_lengths(self):
        """Test that error is raised if the amount of channels to blend does not match the number of weights."""
        comp = SpectralBlender("blended_channel", fractions=(0.3, 0.7), prerequisites=(0.51, 0.85),
                               standard_name="toa_bidirectional_reflectance")
        with pytest.raises(ValueError, match="fractions and projectables must have the same length."):
            comp((self.c01, self.c02, self.c03))

    def test_spectral_blender(self):
        """Test the base class for spectral blending of channels."""
        comp = SpectralBlender("blended_channel", fractions=(0.3, 0.4, 0.3), prerequisites=(0.51, 0.65, 0.85),
                               standard_name="toa_bidirectional_reflectance")
        res = comp((self.c01, self.c02, self.c03))
        assert isinstance(res, xr.DataArray)
        assert isinstance(res.data, da.Array)
        assert res.attrs["name"] == "blended_channel"
        assert res.attrs["standard_name"] == "toa_bidirectional_reflectance"
        data = res.compute()
        np.testing.assert_allclose(data, 0.3)

    def test_hybrid_green(self):
        """Test hybrid green correction of the 'green' band."""
        comp = HybridGreen("hybrid_green", fraction=0.15, prerequisites=(0.51, 0.85),
                           standard_name="toa_bidirectional_reflectance")
        res = comp((self.c01, self.c03))
        assert isinstance(res, xr.DataArray)
        assert isinstance(res.data, da.Array)
        assert res.attrs["name"] == "hybrid_green"
        assert res.attrs["standard_name"] == "toa_bidirectional_reflectance"
        data = res.compute()
        np.testing.assert_allclose(data, 0.23)

    def test_green_corrector(self):
        """Test the deprecated class for green corrections."""
        comp = GreenCorrector('blended_channel', fractions=(0.85, 0.15), prerequisites=(0.51, 0.85),
                              standard_name='toa_bidirectional_reflectance')
        res = comp((self.c01, self.c03))
        assert isinstance(res, xr.DataArray)
        assert isinstance(res.data, da.Array)
        assert res.attrs['name'] == 'blended_channel'
        assert res.attrs['standard_name'] == 'toa_bidirectional_reflectance'
        data = res.compute()
        np.testing.assert_allclose(data, 0.23)


class TestNdviHybridGreenCompositor:
    """Test NDVI-weighted hybrid green correction of green band."""

    def setup_method(self):
        """Initialize channels."""
        self.c01 = xr.DataArray(da.from_array([[0.25, 0.30], [0.20, 0.30]], chunks=25),
                                dims=("y", "x"), attrs={"name": "C02"})
        self.c02 = xr.DataArray(da.from_array([[0.25, 0.30], [0.25, 0.35]], chunks=25),
                                dims=("y", "x"), attrs={"name": "C03"})
        self.c03 = xr.DataArray(da.from_array([[0.35, 0.35], [0.28, 0.65]], chunks=25),
                                dims=("y", "x"), attrs={"name": "C04"})

<<<<<<< HEAD
        comp = NDVIHybridGreen("ndvi_hybrid_green", limits=(0.15, 0.05), prerequisites=(0.51, 0.65, 0.85),
                               standard_name="toa_bidirectional_reflectance")
=======
    def test_ndvi_hybrid_green(self):
        """Test General functionality with linear scaling from ndvi to blend fraction."""
        comp = NDVIHybridGreen('ndvi_hybrid_green', limits=(0.15, 0.05), prerequisites=(0.51, 0.65, 0.85),
                               standard_name='toa_bidirectional_reflectance')
>>>>>>> bc32c943

        # Test General functionality with linear strength (=1.0)
        res = comp((self.c01, self.c02, self.c03))
        assert isinstance(res, xr.DataArray)
        assert isinstance(res.data, da.Array)
        assert res.attrs["name"] == "ndvi_hybrid_green"
        assert res.attrs["standard_name"] == "toa_bidirectional_reflectance"
        data = res.values
        np.testing.assert_array_almost_equal(data, np.array([[0.2633, 0.3071], [0.2115, 0.3420]]), decimal=4)

<<<<<<< HEAD
    def test_green_corrector(self):
        """Test the deprecated class for green corrections."""
        with warnings.catch_warnings():
            warnings.filterwarnings("ignore", category=UserWarning, message=r".*deprecated.*")
            comp = GreenCorrector("blended_channel", fractions=(0.85, 0.15), prerequisites=(0.51, 0.85),
                                  standard_name="toa_bidirectional_reflectance")
        res = comp((self.c01, self.c03))
        assert isinstance(res, xr.DataArray)
        assert isinstance(res.data, da.Array)
        assert res.attrs["name"] == "blended_channel"
        assert res.attrs["standard_name"] == "toa_bidirectional_reflectance"
        data = res.compute()
        np.testing.assert_allclose(data, 0.23)
=======
    def test_nonliniear_scaling(self):
        """Test non-linear scaling using `strength` term."""
        comp = NDVIHybridGreen('ndvi_hybrid_green', limits=(0.15, 0.05), strength=2.0, prerequisites=(0.51, 0.65, 0.85),
                               standard_name='toa_bidirectional_reflectance')

        res = comp((self.c01, self.c02, self.c03))
        np.testing.assert_array_almost_equal(res.values, np.array([[0.2646, 0.3075], [0.2120, 0.3471]]), decimal=4)

    def test_invalid_strength(self):
        """Test using invalid `strength` term for non-linear scaling."""
        with pytest.raises(ValueError):
            _ = NDVIHybridGreen('ndvi_hybrid_green', strength=0.0, prerequisites=(0.51, 0.65, 0.85),
                                standard_name='toa_bidirectional_reflectance')
>>>>>>> bc32c943
<|MERGE_RESOLUTION|>--- conflicted
+++ resolved
@@ -90,15 +90,10 @@
         self.c03 = xr.DataArray(da.from_array([[0.35, 0.35], [0.28, 0.65]], chunks=25),
                                 dims=("y", "x"), attrs={"name": "C04"})
 
-<<<<<<< HEAD
+    def test_ndvi_hybrid_green(self):
+        """Test General functionality with linear scaling from ndvi to blend fraction."""
         comp = NDVIHybridGreen("ndvi_hybrid_green", limits=(0.15, 0.05), prerequisites=(0.51, 0.65, 0.85),
                                standard_name="toa_bidirectional_reflectance")
-=======
-    def test_ndvi_hybrid_green(self):
-        """Test General functionality with linear scaling from ndvi to blend fraction."""
-        comp = NDVIHybridGreen('ndvi_hybrid_green', limits=(0.15, 0.05), prerequisites=(0.51, 0.65, 0.85),
-                               standard_name='toa_bidirectional_reflectance')
->>>>>>> bc32c943
 
         # Test General functionality with linear strength (=1.0)
         res = comp((self.c01, self.c02, self.c03))
@@ -109,25 +104,10 @@
         data = res.values
         np.testing.assert_array_almost_equal(data, np.array([[0.2633, 0.3071], [0.2115, 0.3420]]), decimal=4)
 
-<<<<<<< HEAD
-    def test_green_corrector(self):
-        """Test the deprecated class for green corrections."""
-        with warnings.catch_warnings():
-            warnings.filterwarnings("ignore", category=UserWarning, message=r".*deprecated.*")
-            comp = GreenCorrector("blended_channel", fractions=(0.85, 0.15), prerequisites=(0.51, 0.85),
-                                  standard_name="toa_bidirectional_reflectance")
-        res = comp((self.c01, self.c03))
-        assert isinstance(res, xr.DataArray)
-        assert isinstance(res.data, da.Array)
-        assert res.attrs["name"] == "blended_channel"
-        assert res.attrs["standard_name"] == "toa_bidirectional_reflectance"
-        data = res.compute()
-        np.testing.assert_allclose(data, 0.23)
-=======
     def test_nonliniear_scaling(self):
         """Test non-linear scaling using `strength` term."""
-        comp = NDVIHybridGreen('ndvi_hybrid_green', limits=(0.15, 0.05), strength=2.0, prerequisites=(0.51, 0.65, 0.85),
-                               standard_name='toa_bidirectional_reflectance')
+        comp = NDVIHybridGreen("ndvi_hybrid_green", limits=(0.15, 0.05), strength=2.0, prerequisites=(0.51, 0.65, 0.85),
+                               standard_name="toa_bidirectional_reflectance")
 
         res = comp((self.c01, self.c02, self.c03))
         np.testing.assert_array_almost_equal(res.values, np.array([[0.2646, 0.3075], [0.2120, 0.3471]]), decimal=4)
@@ -135,6 +115,5 @@
     def test_invalid_strength(self):
         """Test using invalid `strength` term for non-linear scaling."""
         with pytest.raises(ValueError):
-            _ = NDVIHybridGreen('ndvi_hybrid_green', strength=0.0, prerequisites=(0.51, 0.65, 0.85),
-                                standard_name='toa_bidirectional_reflectance')
->>>>>>> bc32c943
+            _ = NDVIHybridGreen("ndvi_hybrid_green", strength=0.0, prerequisites=(0.51, 0.65, 0.85),
+                                standard_name="toa_bidirectional_reflectance")