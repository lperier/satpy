#!/usr/bin/env python
# -*- coding: utf-8 -*-
# Copyright (c) 2015-2018 Satpy developers
#
# This file is part of satpy.
#
# satpy is free software: you can redistribute it and/or modify it under the
# terms of the GNU General Public License as published by the Free Software
# Foundation, either version 3 of the License, or (at your option) any later
# version.
#
# satpy is distributed in the hope that it will be useful, but WITHOUT ANY
# WARRANTY; without even the implied warranty of MERCHANTABILITY or FITNESS FOR
# A PARTICULAR PURPOSE.  See the GNU General Public License for more details.
#
# You should have received a copy of the GNU General Public License along with
# satpy.  If not, see <http://www.gnu.org/licenses/>.
<<<<<<< HEAD
from behave import given, then, use_step_matcher, when
=======
"""Behave steps related to saving or showing datasets."""

from behave import given, when, then, use_step_matcher
>>>>>>> ef301b09

from unittest.mock import patch


use_step_matcher("re")


@given("a dataset is available")
def step_impl(context):
    """Create a Scene with a fake dataset for testing.

    Args:
        context (behave.runner.Context): Test context

    """
    from xarray import DataArray

    from satpy import Scene
    scn = Scene()
    scn["MyDataset"] = DataArray([[1, 2], [3, 4]], dims=['y', 'x'])
    context.scene = scn


@when("the show command is called")
def step_impl(context):
    """Call the Scene.show method.

    Args:
        context (behave.runner.Context): Test context

    """
    with patch('trollimage.xrimage.XRImage.show') as mock_show:
        context.scene.show("MyDataset")
        mock_show.assert_called_once_with()


@then("an image should pop up")
def step_impl(context):
    """Check that a image window pops up (no-op currently).

    Args:
        context (behave.runner.Context): Test context

    """


@when("the save_dataset command is called")
def step_impl(context):
    """Run Scene.save_dataset to create a PNG image.

    Args:
        context (behave.runner.Context): Test context

    """
    context.filename = "/tmp/test_dataset.png"
    context.scene.save_dataset("MyDataset", context.filename)


@then("a file should be saved on disk")
def step_impl(context):
    """Check that a file exists on disk and then remove it.

    Args:
        context (behave.runner.Context): Test context

    """
    import os
    assert(os.path.exists(context.filename))
    os.remove(context.filename)


@given("a bunch of datasets are available")
def step_impl(context):
    """Create a Scene with two fake datasets for testing.

    Args:
        context (behave.runner.Context): Test context

    """
    from xarray import DataArray

    from satpy import Scene
    scn = Scene()
    scn["MyDataset"] = DataArray([[1, 2], [3, 4]], dims=['y', 'x'])
    scn["MyDataset2"] = DataArray([[5, 6], [7, 8]], dims=['y', 'x'])
    context.scene = scn


@when("the save_datasets command is called")
def step_impl(context):
    """Run Scene.save_datsets to create PNG images.

    Args:
        context (behave.runner.Context): Test context

    """
    context.scene.save_datasets(writer="simple_image", filename="{name}.png")


@then("a bunch of files should be saved on disk")
def step_impl(context):
    """Check that two PNGs exist.

    Args:
        context (behave.runner.Context): Test context

    """
    import os
    for filename in ["MyDataset.png", "MyDataset2.png"]:
        assert(os.path.exists(filename))
        os.remove(filename)<|MERGE_RESOLUTION|>--- conflicted
+++ resolved
@@ -15,16 +15,11 @@
 #
 # You should have received a copy of the GNU General Public License along with
 # satpy.  If not, see <http://www.gnu.org/licenses/>.
-<<<<<<< HEAD
-from behave import given, then, use_step_matcher, when
-=======
 """Behave steps related to saving or showing datasets."""
-
-from behave import given, when, then, use_step_matcher
->>>>>>> ef301b09
 
 from unittest.mock import patch
 
+from behave import given, then, use_step_matcher, when
 
 use_step_matcher("re")
 
